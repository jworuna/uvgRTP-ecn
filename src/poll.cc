#ifdef _WIN32
#include <winsock2.h>
#else
#include <unistd.h>
#include <poll.h>
#endif

#include <cstring>

#include "debug.hh"
#include "multicast.hh"
#include "poll.hh"

rtp_error_t kvz_rtp::poll::poll(std::vector<kvz_rtp::socket>& sockets, uint8_t *buf, size_t buf_len, int timeout, int *bytes_read)
{
    if (buf == nullptr || buf_len == 0)
        return RTP_INVALID_VALUE;

    if (sockets.size() >= kvz_rtp::MULTICAST_MAX_PEERS) {
        LOG_ERROR("Too many participants!");
        return RTP_INVALID_VALUE;
    }

#ifdef __linux__
    struct pollfd fds[kvz_rtp::MULTICAST_MAX_PEERS];
    int ret;

    for (size_t i = 0; i < sockets.size(); ++i) {
        fds[i].fd      = sockets.at(i).get_raw_socket();
        fds[i].events  = POLLIN | POLLERR;
    }

    ret = ::poll(fds, sockets.size(), timeout);

    if (ret == -1) {
        set_bytes(bytes_read, -1);
        LOG_ERROR("Poll failed: %s", strerror(errno));
        return RTP_GENERIC_ERROR;
    }

    if (ret == 0) {
        set_bytes(bytes_read, 0);
        return RTP_INTERRUPTED;
    }

    for (size_t i = 0; i < sockets.size(); ++i) {
        if (fds[i].revents & POLLIN) {
            auto rtp_ret = sockets.at(i).recv(buf, buf_len, 0);

            if (rtp_ret != RTP_OK) {
                LOG_ERROR("recv() for socket %d failed: %s", fds[i].fd, strerror(errno));
                return RTP_GENERIC_ERROR;
            }

            set_bytes(bytes_read, ret);
            return RTP_OK;
        }
    }

    /* code should not get here */
    return RTP_GENERIC_ERROR;
#else
    fd_set read_fds;
    struct timeval t_val;

    FD_ZERO(&read_fds);

    for (size_t i = 0; i < sockets.size(); ++i) {
        auto fd = sockets.at(i).get_raw_socket();
        FD_SET(fd, &read_fds);
    }

    t_val.tv_sec  = timeout / 1000;
    t_val.tv_usec = 0;

    int ret = ::select((int)sockets.size(), &read_fds, nullptr, nullptr, &t_val);

    if (ret < 0) {
        win_get_last_error();
        return RTP_GENERIC_ERROR;
    } else if (ret == 0) {
        set_bytes(bytes_read, 0);
        return RTP_INTERRUPTED;
    }

    for (size_t i = 0; i < sockets.size(); ++i) {
<<<<<<< HEAD
        auto rtp_ret = sockets.at(i).recv(buf, (int)buf_len, 0);
=======
        auto rtp_ret = sockets.at(i).recv((uint8_t *)buf, (int)buf_len, 0);
>>>>>>> a8d6b2ae

        if (rtp_ret != RTP_OK) {
            if (WSAGetLastError() == WSAEWOULDBLOCK)
                continue;
        } else {
            set_bytes(bytes_read, ret);
            return RTP_OK;
        }
    }

    set_bytes(bytes_read, -1);
    return RTP_GENERIC_ERROR;
#endif
}<|MERGE_RESOLUTION|>--- conflicted
+++ resolved
@@ -84,11 +84,7 @@
     }
 
     for (size_t i = 0; i < sockets.size(); ++i) {
-<<<<<<< HEAD
-        auto rtp_ret = sockets.at(i).recv(buf, (int)buf_len, 0);
-=======
         auto rtp_ret = sockets.at(i).recv((uint8_t *)buf, (int)buf_len, 0);
->>>>>>> a8d6b2ae
 
         if (rtp_ret != RTP_OK) {
             if (WSAGetLastError() == WSAEWOULDBLOCK)
