#include "srtp.hh"

<<<<<<< HEAD
#include "uvgrtp/crypto.hh"
=======
>>>>>>> 587eed89
#include "uvgrtp/frame.hh"

#include "../debug.hh"
#include "../crypto.hh"
#include "base.hh"

#include <cstring>
#include <iostream>


#define MAX_OFF 10000

uvgrtp::srtp::srtp(int rce_flags):base_srtp(),
      authenticate_rtp_(rce_flags& RCE_SRTP_AUTHENTICATE_RTP)
{}

uvgrtp::srtp::~srtp()
{}

rtp_error_t uvgrtp::srtp::encrypt(uint32_t ssrc, uint16_t seq, uint8_t *buffer, size_t len)
{
    if (use_null_cipher_)
        return RTP_OK;

    uint8_t iv[UVG_IV_LENGTH] = { 0 };
    uint64_t index = (((uint64_t)local_srtp_ctx_->roc) << 16) + seq;

    // Sequence number has wrapped around, update rollover Counter
    if (seq == 0xffff)
    {
        local_srtp_ctx_->roc++;
        UVG_LOG_DEBUG("SRTP encryption rollover, rollovers so far: %lu", local_srtp_ctx_->roc);
    }

    if (create_iv(iv, ssrc, index, local_srtp_ctx_->salt_key) != RTP_OK) {
        UVG_LOG_ERROR("Failed to create IV, unable to encrypt the RTP packet!");
        return RTP_INVALID_VALUE;
    }

    uvgrtp::crypto::aes::ctr ctr(local_srtp_ctx_->enc_key, local_srtp_ctx_->n_e, iv);
    ctr.encrypt(buffer, buffer, len);

    return RTP_OK;
}

rtp_error_t uvgrtp::srtp::recv_packet_handler(void *arg, int rce_flags, frame::rtp_frame **out)
{
    (void)rce_flags;

    auto srtp  = (uvgrtp::srtp *)arg;
    auto remote_ctx   = srtp->get_remote_ctx();
    auto frame = *out;

    /* Calculate authentication tag for the packet and compare it against the one we received */
    if (srtp->authenticate_rtp()) {
        uint8_t digest[10] = { 0 };
        auto hmac_sha1     = uvgrtp::crypto::hmac::sha1(remote_ctx->auth_key, UVG_AUTH_LENGTH);

        hmac_sha1.update(frame->dgram, frame->dgram_size - UVG_AUTH_TAG_LENGTH);
        hmac_sha1.update((uint8_t *)&remote_ctx->roc, sizeof(remote_ctx->roc));
        hmac_sha1.final((uint8_t *)digest, UVG_AUTH_TAG_LENGTH);

        if (memcmp(digest, &frame->dgram[frame->dgram_size - UVG_AUTH_TAG_LENGTH], UVG_AUTH_TAG_LENGTH)) {
            UVG_LOG_ERROR("Authentication tag mismatch!");
            return RTP_GENERIC_ERROR;
        }

        if (srtp->is_replayed_packet(digest)) {
            UVG_LOG_ERROR("Replayed packet received, discarding!");
            return RTP_GENERIC_ERROR;
        }
        frame->payload_len -= UVG_AUTH_TAG_LENGTH;
    }

    if (srtp->use_null_cipher())
        return RTP_PKT_NOT_HANDLED;

    uint16_t seq          = frame->header.seq;
    uint32_t ssrc         = frame->header.ssrc;
    uint32_t ts           = frame->header.timestamp;
    uint64_t index        = 0;

    /* as the sequence number approaches 0xffff and is close to wrapping around,
     * special care must be taken to use correct rollover counter as it's
     * possible that packets come out of order around this overflow boundary
     * and if e.g. we first receive packet with sequence number 0xffff and thus update
     * ROC to ROC + 1 and after that we receive packet with sequence number 0xfffe,
     * we use an incorrect value for ROC as the the packet 0xfffe was encrypted with ROC - 1.
     *
     * It is a reasonable assumption that correct ROC differs from "ctx->roc" at most by 1 (-, +)
     * because if the difference is more than 1, the input frame would be larger than 90 MB.
     *
     * Here the assumption is that the offset for an incorrectly ordered packet is at most 10k packets*/
    if (ts == remote_ctx->rts && (uint16_t)(seq + MAX_OFF) < MAX_OFF)
    {
        index = (((uint64_t)remote_ctx->roc - 1) << 16) + seq;
    }
    else
    {
        index = (((uint64_t)remote_ctx->roc) << 16) + seq;
    }

    /* Sequence number has wrapped around, update rollover Counter */
    if (seq == 0xffff) {
        remote_ctx->roc++;
        remote_ctx->rts = ts;
        UVG_LOG_DEBUG("SRTP decryption rollover, rollovers so far: %lu", remote_ctx->roc);
    }

    uint8_t iv[UVG_IV_LENGTH] = { 0 };
    if (srtp->create_iv(iv, ssrc, index, remote_ctx->salt_key) != RTP_OK) {
        UVG_LOG_ERROR("Failed to create IV, unable to encrypt the RTP packet!");
        return RTP_GENERIC_ERROR;
    }

    uvgrtp::crypto::aes::ctr ctr(remote_ctx->enc_key, remote_ctx->n_e, iv);
    ctr.decrypt(frame->payload, frame->payload, frame->payload_len);

    return RTP_PKT_MODIFIED;
}

rtp_error_t uvgrtp::srtp::send_packet_handler(void *arg, uvgrtp::buf_vec& buffers)
{
    auto srtp       = (uvgrtp::srtp *)arg;
    auto frame      = (uvgrtp::frame::rtp_frame *)buffers.at(0).second;
    auto local_ctx   = srtp->get_local_ctx();
    auto off        = srtp->authenticate_rtp() ? 2 : 1;
    auto data       = buffers.at(buffers.size() - off);
    auto hmac_sha1  = uvgrtp::crypto::hmac::sha1(local_ctx->auth_key, UVG_AUTH_LENGTH);
    rtp_error_t ret = RTP_OK;

    if (srtp->use_null_cipher())
        goto authenticate;

    ret = srtp->encrypt(
        ntohl(frame->header.ssrc),
        ntohs(frame->header.seq),
        data.second,
        data.first
    );

    if (ret != RTP_OK) {
        UVG_LOG_ERROR("Failed to encrypt RTP packet!");
        return ret;
    }

authenticate:
    if (!srtp->authenticate_rtp())
        return RTP_OK;

    for (size_t i = 0; i < buffers.size() - 1; ++i)
        hmac_sha1.update((uint8_t *)buffers[i].second, buffers[i].first);

    hmac_sha1.update((uint8_t *)&local_ctx->roc, sizeof(local_ctx->roc));
    hmac_sha1.final((uint8_t *)buffers[buffers.size() - 1].second, UVG_AUTH_TAG_LENGTH);

    return ret;
}

bool uvgrtp::srtp::authenticate_rtp() const
{
    return authenticate_rtp_;
}<|MERGE_RESOLUTION|>--- conflicted
+++ resolved
@@ -1,9 +1,5 @@
 #include "srtp.hh"
 
-<<<<<<< HEAD
-#include "uvgrtp/crypto.hh"
-=======
->>>>>>> 587eed89
 #include "uvgrtp/frame.hh"
 
 #include "../debug.hh"
