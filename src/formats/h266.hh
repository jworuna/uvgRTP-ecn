#pragma once

#include "h26x.hh"

<<<<<<< HEAD
#include "util.hh"

#include "socket.hh"
#include "frame.hh"
=======
#include "uvgrtp/util.hh"
#include "uvgrtp/socket.hh"
#include "uvgrtp/clock.hh"
#include "uvgrtp/frame.hh"
>>>>>>> 98f5d7d4

#include <deque>

namespace uvgrtp {

    class rtp;

    namespace formats {

        enum H266_NAL_TYPES {
            H266_PKT_FRAG = 29
        };

        struct h266_aggregation_packet {
            uint8_t nal_header[uvgrtp::frame::HEADER_SIZE_H266_NAL];
            uvgrtp::buf_vec nalus;  /* discrete NAL units */
            uvgrtp::buf_vec aggr_pkt; /* crafted aggregation packet */
        };

        struct h266_headers {
            uint8_t nal_header[uvgrtp::frame::HEADER_SIZE_H266_NAL];

            /* there are three types of Fragmentation Unit headers:
             *  - header for the first fragment
             *  - header for all middle fragments
             *  - header for the last fragment */
            uint8_t fu_headers[3 * uvgrtp::frame::HEADER_SIZE_H266_FU];
        };

        class h266 : public h26x {
            public:
                h266(uvgrtp::socket *socket, uvgrtp::rtp *rtp, int flags);
                ~h266();

            protected:
                // the aggregation packet is not enabled
                virtual rtp_error_t handle_small_packet(uint8_t* data, size_t data_len, bool more);

                // constructs h266 RTP header with correct values
                virtual rtp_error_t construct_format_header_divide_fus(uint8_t* data, size_t& data_left, 
                    size_t& data_pos, size_t payload_size, uvgrtp::buf_vec& buffers);

                virtual uint8_t get_nal_type(uint8_t* data) const;

                virtual uint8_t get_nal_header_size() const;
                virtual uint8_t get_fu_header_size() const;
                virtual int get_fragment_type(uvgrtp::frame::rtp_frame* frame) const;
                virtual uvgrtp::formats::NAL_TYPES get_nal_type(uvgrtp::frame::rtp_frame* frame) const;
        };
    };
};

namespace uvg_rtp = uvgrtp;<|MERGE_RESOLUTION|>--- conflicted
+++ resolved
@@ -2,17 +2,10 @@
 
 #include "h26x.hh"
 
-<<<<<<< HEAD
-#include "util.hh"
-
-#include "socket.hh"
-#include "frame.hh"
-=======
 #include "uvgrtp/util.hh"
 #include "uvgrtp/socket.hh"
 #include "uvgrtp/clock.hh"
 #include "uvgrtp/frame.hh"
->>>>>>> 98f5d7d4
 
 #include <deque>
 
