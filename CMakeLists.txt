--- conflicted
+++ resolved
@@ -137,10 +137,18 @@
         PUBLIC $<INSTALL_INTERFACE:include>
         )
 
-<<<<<<< HEAD
-    install(DIRECTORY include/ DESTINATION /usr/local/include/uvgrtp
-            FILES_MATCHING PATTERN "*.hh"
-    )
+
+if(MSVC)
+    target_compile_options(${PROJECT_NAME} PRIVATE /Zc:__cplusplus)
+else()
+    target_compile_options(${PROJECT_NAME} PRIVATE -Wall -Wextra -Wpedantic #[[-Werror]])
+endif()
+
+if (DISABLE_CRYPTO)
+    target_compile_definitions(${PROJECT_NAME} PRIVATE __RTP_NO_CRYPTO__)
+endif()
+
+if (UNIX)
 
     # Find pkg-config installed in the system
     find_package(PkgConfig REQUIRED)
@@ -158,18 +166,7 @@
         configure_file("uvgrtp.pc.in" "uvgrtp.pc" @ONLY)
         install(FILES ${CMAKE_CURRENT_BINARY_DIR}/uvgrtp.pc DESTINATION ${PKG_CONFIG_PATH}/)
     endif(PkgConfig_FOUND)
-=======
-if(MSVC)
-    target_compile_options(${PROJECT_NAME} PRIVATE /Zc:__cplusplus)
-else()
-    target_compile_options(${PROJECT_NAME} PRIVATE -Wall -Wextra -Wpedantic #[[-Werror]])
-endif()
-
-if (DISABLE_CRYPTO)
-    target_compile_definitions(${PROJECT_NAME} PRIVATE __RTP_NO_CRYPTO__)
-endif()
-
-if (UNIX)
+
     # Check the getrandom() function exists
     include(CheckCXXSymbolExists)
     check_cxx_symbol_exists(getrandom sys/random.h HAVE_GETRANDOM)
@@ -177,7 +174,6 @@
     if(HAVE_GETRANDOM)
         target_compile_definitions(${PROJECT_NAME} PRIVATE HAVE_GETRANDOM=1)
     endif()
->>>>>>> 50120fa2
 endif (UNIX)
 
 add_subdirectory(test EXCLUDE_FROM_ALL)
