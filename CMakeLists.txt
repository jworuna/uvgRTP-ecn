--- conflicted
+++ resolved
@@ -109,17 +109,17 @@
         src/srtp/srtp.hh
         src/srtp/srtcp.hh
 
-        include/util.hh
-        include/clock.hh
-        include/crypto.hh
-        include/debug.hh
-        include/frame.hh
-        include/lib.hh
-        include/media_stream.hh
-        include/rtcp.hh
-        include/runner.hh
-        include/session.hh
-        include/socket.hh
+        include/uvgrtp/util.hh
+        include/uvgrtp/clock.hh
+        include/uvgrtp/crypto.hh
+        include/uvgrtp/debug.hh
+        include/uvgrtp/frame.hh
+        include/uvgrtp/lib.hh
+        include/uvgrtp/media_stream.hh
+        include/uvgrtp/rtcp.hh
+        include/uvgrtp/runner.hh
+        include/uvgrtp/session.hh
+        include/uvgrtp/socket.hh
         )
 
 if(WIN32)
@@ -212,7 +212,7 @@
             COMPONENT ${PROJECT_NAME}_Runtime)
 
 #Copy all header files to the <prefix>/include/uvgrtp directory
-file(GLOB DEPLOY_FILES_AND_DIRS "${CMAKE_SOURCE_DIR}/include/*")
+file(GLOB DEPLOY_FILES_AND_DIRS "${CMAKE_SOURCE_DIR}/include/uvgrtp/*")
 install(FILES ${DEPLOY_FILES_AND_DIRS}
         DESTINATION ${CMAKE_INSTALL_INCLUDEDIR}/${PROJECT_NAME}/
         COMPONENT ${PROJECT_NAME}_Develop)
@@ -230,7 +230,6 @@
         NAMESPACE ${PROJECT_NAME}::
         )
 
-<<<<<<< HEAD
 #Copy "cmake/uvgrtpConfig.cmake" to "${CMAKE_CURRENT_BINARY_DIR}/uvgrtp/uvgrtpConfig.cmake"
 configure_file(cmake/${PROJECT_NAME}Config.cmake
         "${CMAKE_CURRENT_BINARY_DIR}/${PROJECT_NAME}/${PROJECT_NAME}Config.cmake"
@@ -242,12 +241,6 @@
         "${CMAKE_CURRENT_BINARY_DIR}/${PROJECT_NAME}/${PROJECT_NAME}Macros.cmake"
         COPYONLY
         )
-=======
-    install(DIRECTORY include/uvgrtp DESTINATION /usr/local/include/uvgrtp
-            FILES_MATCHING PATTERN "*.hh"
-    )
-endif (UNIX)
->>>>>>> 98f5d7d4
 
 #
 # Adding target to installing cmake package
@@ -259,18 +252,11 @@
         DESTINATION ${ConfigPackageLocation}
         )
 
-<<<<<<< HEAD
 install(FILES cmake/${PROJECT_NAME}Config.cmake cmake/${PROJECT_NAME}Macros.cmake
         "${CMAKE_CURRENT_BINARY_DIR}/${PROJECT_NAME}/${PROJECT_NAME}ConfigVersion.cmake"
         DESTINATION ${ConfigPackageLocation}
         COMPONENT uvgRTPMain
 )
-=======
-    install(DIRECTORY include/uvgrtp DESTINATION ${PROJECT_BINARY_DIR}/include/uvgrtp
-            FILES_MATCHING PATTERN "*.hh"
-    )
-endif (WIN32)
->>>>>>> 98f5d7d4
 
 #
 # Packaging
