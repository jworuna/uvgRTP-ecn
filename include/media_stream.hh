#pragma once

#include <unordered_map>
#include <memory>

#include "pkt_dispatch.hh"
#include "rtcp.hh"
#include "socket.hh"
#include "srtp.hh"
#include "util.hh"

#include "formats/media.hh"

namespace uvg_rtp {

    enum mstream_type {
        BIDIRECTIONAL,
        UNIDIRECTIONAL_SENDER,
        UNIDIRECTIONAL_RECEIVER
    };

    class media_stream {
        public:
            media_stream(std::string addr, int src_port, int dst_port, rtp_format_t fmt, int flags);
            media_stream(std::string remote_addr, std::string local_addr, int src_port, int dst_port, rtp_format_t fmt, int flags);
            ~media_stream();

            /* Initialize traditional RTP session
             * Allocate Connection/Reader/Writer objects and initialize them
             *
             * Return RTP_OK on success
             * Return RTP_MEMORY_ERROR if allocation failed
             *
             * Other error return codes are defined in {conn,writer,reader}.hh */
            rtp_error_t init();

            /* Initialize Secure RTP session
             * Allocate Connection/Reader/Writer objects and initialize them
             *
             * Return RTP_OK on success
             * Return RTP_MEMORY_ERROR if allocation failed
             *
             * TODO document all error codes!
             *
             * Other error return codes are defined in {conn,writer,reader,srtp}.hh */
#ifdef __RTP_CRYPTO__
            rtp_error_t init(uvg_rtp::zrtp *zrtp);

            /* Add key for user-managed SRTP session
             *
             * For user-managed SRTP session, the media stream is not started
             * until SRTP key has been added and all calls to push_frame() will fail
             *
             * Currently uvgRTP only supports key length of 16 bytes (128 bits)
             * and salt length of 14 bytes (112 bits).
             * If the key/salt is longer, it is implicitly truncated to correct length
             * and if the key/salt is shorter a memory violation may occur
             *
             * Return RTP_OK on success
             * Return RTP_INVALID_VALUE if "key" or "salt" is invalid
             * Return RTP_NOT_SUPPORTED if user-managed SRTP was not specified in create_stream() */
            rtp_error_t add_srtp_ctx(uint8_t *key, uint8_t *salt);
#endif

            /* Split "data" into 1500 byte chunks and send them to remote
             *
             * NOTE: If SCD has been enabled, calling this version of push_frame()
             * requires either that the caller has given a deallocation callback to
             * SCD OR that "flags" contains flags "RTP_COPY"
             *
             * NOTE: Each push_frame() sends one discrete frame of data. If the input frame
             * is fragmented, calling application should call push_frame() with RTP_MORE
             * and RTP_SLICE flags to prevent uvgRTP from flushing the frame queue after
             * push_frame().
             *
             * push_frame(..., RTP_MORE | RTP_SLICE); // more data coming in, do not flush queue
             * push_frame(..., RTP_MORE | RTP_SLICE); // more data coming in, do not flush queue
             * push_frame(..., RTP_SLICE);            // no more data coming in, flush queue
             *
             * If user wishes to manage RTP timestamps himself, he may pass "ts" to push_frame()
             * which forces uvgRTP to use that timestamp for all RTP packets of "data".
             *
             * Return RTP_OK success
             * Return RTP_INVALID_VALUE if one of the parameters are invalid
             * Return RTP_MEMORY_ERROR  if the data chunk is too large to be processed
             * Return RTP_SEND_ERROR    if uvgRTP failed to send the data to remote
             * Return RTP_GENERIC_ERROR for any other error condition */
            rtp_error_t push_frame(uint8_t *data, size_t data_len, int flags);
            rtp_error_t push_frame(uint8_t *data, size_t data_len, uint32_t ts, int flags);
            rtp_error_t push_frame(std::unique_ptr<uint8_t[]> data, size_t data_len, int flags);
            rtp_error_t push_frame(std::unique_ptr<uint8_t[]> data, size_t data_len, uint32_t ts, int flags);

            /* When a frame is received, it is put into the frame vector of the receiver
             * Calling application can poll frames by calling pull_frame().
             *
             * NOTE: pull_frame() is a blocking operation and a separate thread should be
             * spawned for it!
             *
             * You can specify for how long should pull_frame() block by giving "timeout"
             * parameter that denotes how long pull_frame() will wait for an incoming frame
             * in milliseconds
             *
             * Return pointer to RTP frame on success */
            uvg_rtp::frame::rtp_frame *pull_frame();
            uvg_rtp::frame::rtp_frame *pull_frame(size_t timeout);

            /* Alternative to pull_frame(). The provided hook is called when a frame is received.
             *
             * "arg" is optional argument that is passed to hook when it is called. It may be nullptr
             *
             * NOTE: Hook should not be used to process the frame but it should be a place where the
             * frame handout happens from uvgRTP to application
             *
             * Return RTP_OK on success
             * Return RTP_INVALID_VALUE if "hook" is nullptr */
            rtp_error_t install_receive_hook(void *arg, void (*hook)(void *, uvg_rtp::frame::rtp_frame *));

            /* If system call dispatcher is enabled and calling application has special requirements
             * for the deallocation of a frame, it may install a deallocation hook which is called
             * when SCD has processed the frame
             *
             * Return RTP_OK on success
             * Return RTP_INVALID_VALUE if "hook" is nullptr */
            rtp_error_t install_deallocation_hook(void (*hook)(void *));

            /* If needed, a notification hook can be installed to uvgRTP that can be used as
             * an information side channel to the internal state of the library.
             *
             * When uvgRTP encouters a situation it doesn't know how to react to,
             * it calls the notify hook with certain notify reason number (src/util.hh).
             * Upon receiving a notification, application may ignore it or act on it somehow
             *
             * Currently only one notification type is supported and only receiver uses notifications
             *
             * "arg" is optional argument that is passed to hook when it is called. It may be nullptr
             *
             * Return RTP_OK on success
             * Return RTP_INVALID_VALUE if "hook" is nullptr */
            rtp_error_t install_notify_hook(void *arg, void (*hook)(void *, int));

            /* Configure the media stream in various ways
             *
             * See utils.hh for more details
             *
             * Return RTP_OK on success
             * Return RTP_INVALID_VALUE if "flag" is not recognized or "value" is invalid */
            rtp_error_t configure_ctx(int flag, ssize_t value);

            /* Setter and getter for media-specific config that can be used f.ex with Opus */
            void  set_media_config(void *config);
            void *get_media_config();

            /* Overwrite the payload type set during initialization */
            rtp_error_t set_dynamic_payload(uint8_t payload);

            /* Get unique key of the media stream
             * Used by session to index media streams */
            uint32_t get_key();

            /* Get pointer to the RTCP object of the media stream
             *
             * This object is used to control all RTCP-related functionality
             * and RTCP documentation can be found from include/rtcp.hh
             *
             * Return pointer to RTCP object on success
             * Return nullptr if RTCP has been created */
            uvg_rtp::rtcp *get_rtcp();

        private:
            /* Initialize the connection by initializing the socket
             * and binding ourselves to specified interface and creating
             * an outgoing address */
            rtp_error_t init_connection();

            uint32_t key_;

<<<<<<< HEAD
            uvg_rtp::srtp       *srtp_;
            uvg_rtp::socket     socket_;
            uvg_rtp::rtp        *rtp_;
            uvg_rtp::rtcp       *rtcp_;
=======
            uvg_rtp::srtp   *srtp_;
            uvg_rtp::socket *socket_;
            uvg_rtp::rtp    *rtp_;
            uvg_rtp::rtcp   *rtcp_;
>>>>>>> 5dcb9e68

            sockaddr_in addr_out_;
            std::string addr_;
            std::string laddr_;
            int src_port_;
            int dst_port_;
            rtp_format_t fmt_;
            int flags_;

            /* Media context config (SCD etc.) */
            rtp_ctx_conf_t ctx_config_;

            /* Media config f.ex. for Opus */
            void *media_config_;

            /* Has the media stream been initialized */
            bool initialized_;

            /* media stream type */
            enum mstream_type type_;

<<<<<<< HEAD
            /* Primary handler's key for the RTP packet dispatcher */
            uint32_t rtp_handler_key_;
=======
            /* Primary handler keys for the RTP packet dispatcher */
            uint32_t rtp_handler_key_;
            uint32_t zrtp_handler_key_;
>>>>>>> 5dcb9e68

            /* RTP packet dispatcher for the receiver */
            uvg_rtp::pkt_dispatcher *pkt_dispatcher_;
            std::thread *dispatcher_thread_;

            /* Media object associated with this media stream. */
            uvg_rtp::formats::media *media_;
    };
};<|MERGE_RESOLUTION|>--- conflicted
+++ resolved
@@ -174,17 +174,10 @@
 
             uint32_t key_;
 
-<<<<<<< HEAD
-            uvg_rtp::srtp       *srtp_;
-            uvg_rtp::socket     socket_;
-            uvg_rtp::rtp        *rtp_;
-            uvg_rtp::rtcp       *rtcp_;
-=======
             uvg_rtp::srtp   *srtp_;
             uvg_rtp::socket *socket_;
             uvg_rtp::rtp    *rtp_;
             uvg_rtp::rtcp   *rtcp_;
->>>>>>> 5dcb9e68
 
             sockaddr_in addr_out_;
             std::string addr_;
@@ -206,14 +199,9 @@
             /* media stream type */
             enum mstream_type type_;
 
-<<<<<<< HEAD
-            /* Primary handler's key for the RTP packet dispatcher */
-            uint32_t rtp_handler_key_;
-=======
             /* Primary handler keys for the RTP packet dispatcher */
             uint32_t rtp_handler_key_;
             uint32_t zrtp_handler_key_;
->>>>>>> 5dcb9e68
 
             /* RTP packet dispatcher for the receiver */
             uvg_rtp::pkt_dispatcher *pkt_dispatcher_;
